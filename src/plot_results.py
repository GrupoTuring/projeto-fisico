#!/usr/bin/env python

<<<<<<< HEAD
from typing import List
=======
### Modules #############################################################
>>>>>>> 2e44b593
import numpy as np
import pandas as pd
import matplotlib.pyplot as plt

import argparse
import json
import hashlib

from pathlib import Path
from scipy.signal import filtfilt


### Params set ##########################################################
PROGRESS_FILE = 'progress.csv'

DEFAULT_COLUMNS = [
    'custom_metrics/agent_checkpoints_mean',
    ','.join([
        'hist_stats/agent_checkpoints',
        'custom_metrics/agent_checkpoints',
    ]),
    ','.join([
        'hist_stats/agent_reward',
        'custom_metrics/agent_reward',
    ]),
    ','.join([
        'env/unity_config/HazardCountPerChunk',
        'env/unity_config/ChunkDifficulty',
        'env/unity_config/HazardMaxSpeed',
        'env/unity_config/HazardMinSpeed',
    ]),
    'agent_steps_this_phase',
    'info/learner/car_agent/learner_stats/entropy',
    ','.join([
        'info/learner/car_agent/learner_stats/vf_loss',
        'info/learner/car_agent/learner_stats/policy_loss',
        'info/learner/car_agent/learner_stats/total_loss',
    ]),
]

HIST_SIZE_PER_STEP = 64
HIST_MARKER_SIZE = 8

CM = plt.cm.get_cmap('tab10')
plt.rc('font', size=9)
plt.rc('legend', fontsize=7)


<<<<<<< HEAD
class Args(argparse.Namespace):
    experiment: Path
    no_phase: bool
    no_noise: bool
    window: int
    dpi: int
    no_default_columns: bool
    columns: List[str]

=======
### Functions ###########################################################
>>>>>>> 2e44b593

def main():

    ### Parser
    parser = argparse.ArgumentParser(
        formatter_class=lambda prog: argparse.MetavarTypeHelpFormatter(prog=prog, width=100))
    parser.add_argument("experiment", type=Path, metavar="EXPERIMENT",
                        help='Experiment directory')
    parser.add_argument("--no-phase", action='store_true',
                        help='Do not plot the phase')
    parser.add_argument("--no-noise", action='store_true',
                        help='Do not not add noise in hist_stats plots')
    parser.add_argument("--window", "-w", type=int, default=10,
                        help="The window size for the rolling averages (default: 10)")
    parser.add_argument("--dpi", type=int, default=120,
                        help="Output DPI (default: 120)")
    parser.add_argument("--no-default-columns", action='store_true',
                        help='Do not plot the default columns')
    parser.add_argument("--column", "-c", type=str, metavar='COL', nargs='*', dest='columns', default=[],
                        help='Additional columns to plot. '
                        'If COL does not exist, will try to plot COL_min, COL_max and COL_mean. '
                        'If COL is a comma-separated list of columns, plot them all together. '
                        '(repeatable)')
    args = parser.parse_args(namespace=Args())

    if not args.no_default_columns:
        args.columns = DEFAULT_COLUMNS + [c for c in args.columns if c not in DEFAULT_COLUMNS]

    ### Import data
    df = pd.read_csv(args.experiment / PROGRESS_FILE)
    df.columns = [col.lower() for col in df.columns]
    rows = len(args.columns)

    ### Create figure for plot
    fig = plt.figure(figsize=(6, 1+3*rows))

    ### For each subplot
    for i, cols in enumerate(args.columns):
        plt.subplot(rows, 1, i+1)
        if i == 0:
            plt.suptitle(args.experiment.name, fontsize=12)
            train_iters: int = df["training_iteration"].iloc[-1]  # type: ignore
            total_time: float = df["time_total_s"].iloc[-1]  # type: ignore
            plt.title(f'\n\n{train_iters} iterations    '
                      f'{total_time:.1f} seconds    '
                      f'{total_time/train_iters:.1f} $\\pm$ {np.std(df["time_this_iter_s"]):.1f} seconds/iteration\n'
                      f'rolling average exponential window with size {args.window}\n')
        try:
            plot_cols(args, cols, df)
        except KeyError:
            print('Invalid column(s):', cols)
            ### Remove os subplots vazios
            fig.delaxes(plt.gca())

    ### Save plot
    plt.tight_layout()
    plt.savefig((args.experiment / PROGRESS_FILE).with_suffix('.png'), dpi=args.dpi)


def plot_cols(args: Args, cols: str, df: pd.DataFrame):
    i = 0
    for col in cols.split(','):
        col = col.strip().lower()
        if col in df.columns:
            plot_series(df[col], c=CM(i), window=args.window, add_noise=not args.no_noise)
            i += 1
        else:
            for typ in 'max', 'mean', 'min':
                plot_series(df[col + '_' + typ], c=CM(i), window=args.window, add_noise=not args.no_noise)
                i += 1

    plt.xlabel('Training iteration')
    plt.grid()

    if args.no_phase:
        plt.legend()
    else:
        ax = plt.gca()
        handles, labels = ax.get_legend_handles_labels()

        twin_ax = plt.twinx()
        df['env/curriculum_phase'].plot(c=(.5, 0, 1), ls='--', dashes=(4, 3.5))
        plt.ylabel('env/curriculum_phase')
        plt.yticks(range(-1, df['env/curriculum_phase'].iloc[-1] + 1))  # type: ignore

        twin_handles, twin_labels = twin_ax.get_legend_handles_labels()

        ax.legend(handles + twin_handles, labels + twin_labels)


def plot_series(s, *, c, window, add_noise):
    if s.name.startswith('hist_stats/'):
        np.random.seed(int(hashlib.md5(s.name.encode()).hexdigest()[:8], base=16))
        x = []
        y = []
        for i, raw_vals in enumerate(s):
            vals = np.random.choice(json.loads(raw_vals), size=HIST_SIZE_PER_STEP, replace=True)
            x.extend(np.random.uniform(i-.5, i+.5, size=len(vals)))
            y.extend(vals)
        if add_noise:
            y += .015 * (max(y) - min(y)) * np.random.uniform(-1, 1, size=len(y))

        plt.scatter(x, y, color=lighten(c, .1), alpha=min(.5, 1000 /
                                                          len(x)/HIST_MARKER_SIZE), s=HIST_MARKER_SIZE)
        plt.scatter([], [], color=c, s=4, label=s.name)
    elif s.name.startswith('custom_metrics/') or s.name.startswith('info/learner/'):
        plt.plot(s, c=c, alpha=.5, lw=1)
        plt.plot(filtfilt(np.ones(window)/window,1,s.values), label=s.name, c=c)
    else:
        plt.plot(s, label=s.name, c=c)


def lighten(color, amount):
    white = (1, 1, 1, color[3])  # preserve the alpha value
    return tuple(w*amount + c*(1-amount) for w, c in zip(white, color))


if __name__ == '__main__':
    main()<|MERGE_RESOLUTION|>--- conflicted
+++ resolved
@@ -1,10 +1,7 @@
 #!/usr/bin/env python
 
-<<<<<<< HEAD
+### Modules #############################################################
 from typing import List
-=======
-### Modules #############################################################
->>>>>>> 2e44b593
 import numpy as np
 import pandas as pd
 import matplotlib.pyplot as plt
@@ -53,7 +50,8 @@
 plt.rc('legend', fontsize=7)
 
 
-<<<<<<< HEAD
+### Functions ###########################################################
+
 class Args(argparse.Namespace):
     experiment: Path
     no_phase: bool
@@ -63,13 +61,10 @@
     no_default_columns: bool
     columns: List[str]
 
-=======
-### Functions ###########################################################
->>>>>>> 2e44b593
 
 def main():
 
-    ### Parser
+    # Parser
     parser = argparse.ArgumentParser(
         formatter_class=lambda prog: argparse.MetavarTypeHelpFormatter(prog=prog, width=100))
     parser.add_argument("experiment", type=Path, metavar="EXPERIMENT",
@@ -94,15 +89,15 @@
     if not args.no_default_columns:
         args.columns = DEFAULT_COLUMNS + [c for c in args.columns if c not in DEFAULT_COLUMNS]
 
-    ### Import data
+    # Import data
     df = pd.read_csv(args.experiment / PROGRESS_FILE)
     df.columns = [col.lower() for col in df.columns]
     rows = len(args.columns)
 
-    ### Create figure for plot
+    # Create figure for plot
     fig = plt.figure(figsize=(6, 1+3*rows))
 
-    ### For each subplot
+    # For each subplot
     for i, cols in enumerate(args.columns):
         plt.subplot(rows, 1, i+1)
         if i == 0:
@@ -117,10 +112,10 @@
             plot_cols(args, cols, df)
         except KeyError:
             print('Invalid column(s):', cols)
-            ### Remove os subplots vazios
+            # Remove os subplots vazios
             fig.delaxes(plt.gca())
 
-    ### Save plot
+    # Save plot
     plt.tight_layout()
     plt.savefig((args.experiment / PROGRESS_FILE).with_suffix('.png'), dpi=args.dpi)
 
@@ -173,7 +168,7 @@
         plt.scatter([], [], color=c, s=4, label=s.name)
     elif s.name.startswith('custom_metrics/') or s.name.startswith('info/learner/'):
         plt.plot(s, c=c, alpha=.5, lw=1)
-        plt.plot(filtfilt(np.ones(window)/window,1,s.values), label=s.name, c=c)
+        plt.plot(filtfilt(np.ones(window)/window, 1, s.values), label=s.name, c=c)
     else:
         plt.plot(s, label=s.name, c=c)
 
